#!/usr/bin/env python

import math
import numpy as np
import rospy
<<<<<<< HEAD
from custom_msgs.msg import TopicNames
from data_pub.msg import DVLRaw
=======
from custom_msgs.msg import DVLRaw
>>>>>>> 8499efed
from geometry_msgs.msg import Point, Pose, Quaternion, Twist, Vector3
from nav_msgs.msg import Odometry
from tf.transformations import quaternion_from_euler

NODE_NAME = 'dvl_odom_pub'
DVL_RAW_TOPIC = TopicNames.sensors_dvl_raw
DVL_ODOM_TOPIC = TopicNames.sensors_dvl_odom

DVL_BAD_STATUS_MSG = 'V'

odom_pub = rospy.Publisher(DVL_ODOM_TOPIC, Odometry, queue_size=50)


def callback(msg):
    # check if the data is good
    # for now, only check bs and sa status as they are the only two data that we are currently using
    # there is no status for sa
    # for status: A = good, V = bad
    if msg.bs_status == DVL_BAD_STATUS_MSG:
        return
    # handle message here
    odom = Odometry()
    current_time = rospy.Time.now()
    odom.header.stamp = current_time
    odom.header.frame_id = 'odom'

    # Position data does not exist, is set to 0 here and should not be used
    x = 0
    y = 0
    z = 0

    # bs velocity, normalized to meters (given in mm)
    vx = -np.float64(msg.bs_longitudinal) / 1000
    vy = np.float64(msg.bs_transverse) / 1000
    vz = np.float64(msg.bs_normal) / 1000

    # quat
    roll = math.radians(np.float64(msg.sa_roll))
    pitch = math.radians(np.float64(msg.sa_pitch))
    yaw = math.radians(np.float64(msg.sa_heading))
    odom_quat = quaternion_from_euler(roll, pitch, yaw)

    # set pose
    odom.pose.pose = Pose(Point(x, y, z), Quaternion(*odom_quat))
    odom.child_frame_id = "dvl_link"
    # set twist (set angular velocity to (0, 0, 0), should not be used)
    odom.twist.twist = Twist(Vector3(vx, vy, vz), Vector3(0, 0, 0))
    odom_pub.publish(odom)


def listener():
    rospy.init_node(NODE_NAME)
    rospy.Subscriber(DVL_RAW_TOPIC, DVLRaw, callback)
    rospy.spin()


if __name__ == '__main__':
    listener()<|MERGE_RESOLUTION|>--- conflicted
+++ resolved
@@ -3,12 +3,8 @@
 import math
 import numpy as np
 import rospy
-<<<<<<< HEAD
 from custom_msgs.msg import TopicNames
-from data_pub.msg import DVLRaw
-=======
 from custom_msgs.msg import DVLRaw
->>>>>>> 8499efed
 from geometry_msgs.msg import Point, Pose, Quaternion, Twist, Vector3
 from nav_msgs.msg import Odometry
 from tf.transformations import quaternion_from_euler
