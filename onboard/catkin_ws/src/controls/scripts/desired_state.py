--- conflicted
+++ resolved
@@ -25,13 +25,8 @@
 
     # All variables are a dictionary with mappings between the strings in DIRECTIONS to its corresponding value
     pose = None  # Desired pose
-<<<<<<< HEAD
-    twist = None # Desired twist
-    power = None # Desired power
-=======
     twist = None  # Desired twist
     power = None  # Desired power
->>>>>>> 119b35b3
     # These dictionaries contain mappings between the strings in DIRECTIONS to the corresponding rospy publisher objects
     pub_pos = {}
     pub_pos_enable = {}
@@ -45,11 +40,7 @@
     def __init__(self):
         rospy.init_node('desired_state')
         self.enable_service = rospy.Service('enable_local_control', SetBool, self._handle_enable_local_control)
-<<<<<<< HEAD
-        
-=======
 
->>>>>>> 119b35b3
         for d in utils.get_axes():
             self.pub_pos[d] = rospy.Publisher(utils.get_pid_topic(d), Float64, queue_size=3)
             self.pub_pos_enable[d] = rospy.Publisher(utils.get_pos_pid_enable(d), Bool, queue_size=3)
@@ -73,7 +64,6 @@
             self.pose = utils.parse_pose(utils.transform_pose(self.listener, 'odom', 'base_link', pose))
         else:
             self.pose = utils.parse_pose(pose)
-<<<<<<< HEAD
 
     def _on_twist_received(self, twist):
         if self.local_control_enabled:
@@ -81,15 +71,6 @@
         else:
             self.twist = utils.parse_twist(twist)
 
-=======
-
-    def _on_twist_received(self, twist):
-        if self.local_control_enabled:
-            self.twist = utils.parse_twist(utils.transform_twist(self.listener, 'odom', 'base_link', twist))
-        else:
-            self.twist = utils.parse_twist(twist)
-
->>>>>>> 119b35b3
     def _on_power_received(self, power):
         self.power = utils.parse_twist(power)
 
@@ -158,11 +139,7 @@
                 self.disable_loops()
                 # Enable stabilization on all axes with 0 power input
                 for p in self.power.keys():
-<<<<<<< HEAD
-                    if self.power[p]==0:
-=======
                     if self.power[p] == 0:
->>>>>>> 119b35b3
                         utils.publish_data_constant(self.pub_vel_enable, [p], True)
                 # Publish velocity setpoints to all Velocity loops, even though some are not enabled
                 utils.publish_data_dictionary(self.pub_vel, utils.get_axes(), self.power)
