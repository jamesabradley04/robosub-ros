#!/usr/bin/env python
import rospy
<<<<<<< HEAD
from std_msgs.msg import Float64, Float32MultiArray
=======
from std_msgs.msg import Float64
>>>>>>> 119b35b3
from custom_msgs.msg import ThrusterSpeeds
import numpy as np
from thruster_manager import ThrusterManager
from std_srvs.srv import SetBool
import controls_utils as utils
import resource_retriever as rr


class ThrusterController:
    ROBOT_PUB_TOPIC = '/offboard/thruster_speeds'

    enabled = False

    def __init__(self):
        rospy.init_node('thruster_controls')

        self.pub = rospy.Publisher(self.ROBOT_PUB_TOPIC, ThrusterSpeeds, queue_size=3)

        self.enable_service = rospy.Service('enable_controls', SetBool, self.handle_enable_controls)

        self.tm = ThrusterManager(rr.get_filename('package://controls/config/cthulhu.config', use_protocol=False))

        self.pid_outputs = np.zeros(6)
        self.pid_outputs_local = np.zeros(6)
        self.powers = np.zeros(6)
        self.t_allocs = np.zeros(8)

        for d in utils.get_axes():
            rospy.Subscriber(utils.get_controls_move_topic(d), Float64, self._on_pid_received, d)
            rospy.Subscriber(utils.get_power_topic(d), Float64, self._on_power_received, d)

    def handle_enable_controls(self, req):
        self.enabled = req.data
        return {'success': True, 'message': 'Successfully set enabled to ' + str(req.data)}

    def _on_pid_received(self, val, direction):
        self.pid_outputs[utils.get_axes().index(direction)] = val.data
        self.t_allocs = self.tm.calc_t_allocs(self.pid_outputs)

    def _on_power_received(self, val, direction):
<<<<<<< HEAD
        if val.data!=0:
=======
        if val.data != 0:
>>>>>>> 119b35b3
            self.pid_outputs[utils.get_axes().index(direction)] = val.data
        self.t_allocs = self.tm.calc_t_allocs(self.pid_outputs)

    def run(self):
        rate = rospy.Rate(10)  # 10 Hz

        while not rospy.is_shutdown():
            if not self.enabled:
                # If not enabled, publish all 0s.
                i8_t_allocs = ThrusterSpeeds()
                i8_t_allocs.speeds = np.zeros(8)
                self.pub.publish(i8_t_allocs)

            if self.enabled:
                # Scale thruster alloc max to PID max
                t_alloc_max = float(np.max(np.absolute(self.t_allocs)))
                pid_max = float(np.max(np.absolute(self.pid_outputs)))

                if t_alloc_max != 0:
                    # Multiply each thruster allocation by scaling ratio
                    self.t_allocs *= pid_max / t_alloc_max
                # Clamp values of t_allocs to between -1 to 1
                self.t_allocs = np.clip(self.t_allocs, -1, 1)

                i8_t_allocs = ThrusterSpeeds()
                i8_t_allocs.speeds = (self.t_allocs * 60).astype(int)
                self.pub.publish(i8_t_allocs)

            rate.sleep()


def main():
    try:
        ThrusterController().run()
    except rospy.ROSInterruptException:
        pass


if __name__ == '__main__':
    main()<|MERGE_RESOLUTION|>--- conflicted
+++ resolved
@@ -1,10 +1,6 @@
 #!/usr/bin/env python
 import rospy
-<<<<<<< HEAD
-from std_msgs.msg import Float64, Float32MultiArray
-=======
 from std_msgs.msg import Float64
->>>>>>> 119b35b3
 from custom_msgs.msg import ThrusterSpeeds
 import numpy as np
 from thruster_manager import ThrusterManager
@@ -45,11 +41,7 @@
         self.t_allocs = self.tm.calc_t_allocs(self.pid_outputs)
 
     def _on_power_received(self, val, direction):
-<<<<<<< HEAD
-        if val.data!=0:
-=======
         if val.data != 0:
->>>>>>> 119b35b3
             self.pid_outputs[utils.get_axes().index(direction)] = val.data
         self.t_allocs = self.tm.calc_t_allocs(self.pid_outputs)
 
