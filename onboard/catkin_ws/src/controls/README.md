--- conflicted
+++ resolved
@@ -106,14 +106,9 @@
 
 This package has the following launch files:
 
-<<<<<<< HEAD
 * `controls.launch` is the entrypoint to the package. It takes in a `sim` argument to indicate whether we are publishing for the simulation or the Arduino. It includes the `pid.launch` file to launch the PID for position loops. It then starts the three nodes above.
 * `position_pid.launch` spins up six [ROS PID](http://wiki.ros.org/pid) nodes for position control on x, y, z, roll, pitch, and yaw. It defines the PID parameters at the top, depending on the `sim` argument passed in.
-* `velocity_pid.launch` spins up six [ROS PID](http://wiki.ros.org/pid) nodes for velocity control on x, y, z, roll, pitch, and yaw. It defines the PID parameters at the top, depending on the `sim` argument passed in.
-=======
-* `controls.launch` is the entrypoint to the package. It takes in a `sim` argument to indicate which set of pid constants to use. It includes the `pid.launch` file to launch the PID for position loops. It then starts the three nodes above.
-* `pid.launch` spins up six [ROS PID](http://wiki.ros.org/pid) nodes for position control on x, y, z, roll, pitch, and yaw. It defines the PID parameters at the top, depending on the `sim` argument passed in.
->>>>>>> c28b2928
+* `velocity_pid.launch` spins up six [ROS PID](http://wiki.ros.org/pid) nodes for velocity control on x, y, z, roll, pitch, and yaw. For ease of tuning via dynamic reconfiguration, this file accepts PID simulation constants as parameters which are used if the `sim` argument is asserted. 
 
 This package also defines a new custom message type, `ThrusterSpeeds`, which is the same type as in the package for controlling the Arduino.
 
