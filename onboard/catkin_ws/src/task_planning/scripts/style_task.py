from task import Task
from geometry_msgs.msg import Pose, Quaternion, Twist, Point
from tf.transformations import quaternion_from_euler
import task_utils, move_tasks
import math
import rospy
from move_tasks import AllocateVelocityGlobalTask, AllocateVelocityLocalTask


class StyleTask(Task):
    def __init__(self, axis, speed, angle = 2*math.pi, num_segments = 4):
        """Rotate using a given power past a certain angle and check that it reaches a num_segments

        Parameters:
        axis (string): orientation (x, y, z) of turn
        power (float): desired twist power of turn in (0, 1]
        angle (float): desired angle of turn in radians
        num_segments (int): number of segments to check position durning turn (must be >= 3)

        """
        super(StyleTask, self).__init__()
        
        if num_segments < 3:
            raise Exception("num_segments must be >= 3 for StyleTask.")

        if speed <= 0 or speed > 1:
            raise Exception("power must be between (0, 1] for StyleTask.")
        
        self.num_segments = num_segments
        self.angle = angle
        self.seg_rads = angle / num_segments
        self.nintey_points = 100
        direction = angle / abs(angle)

        if axis == "x":
            self.rotate_task = move_tasks.AllocateVelocityTask(0,0,0,speed*direction,0,0)
            self.q_angle = quaternion_from_euler(self.seg_rads, 0, 0)
        elif axis == "y":
            self.rotate_task = move_tasks.AllocateVelocityTask(0,0,0,0,speed*direction,0)
            self.q_angle = quaternion_from_euler(0, self.seg_rads, 0)
        elif axis == "z":
            self.rotate_task = move_tasks.AllocateVelocityTask(0,0,0,0,0,speed*direction)
            self.q_angle = quaternion_from_euler(0, 0, self.seg_rads)
        else:
            raise Exception("axis must be \"x\", \"y\", or \"z\"")
    
    def _on_task_start(self):
        """Set some starting values for the style rotation."""
        self.current_segment = 0
        self.angle_pose = Pose(Point(), Quaternion(*self.q_angle))
        self.target_pose = task_utils.add_poses([self.state.pose.pose, self.angle_pose])
        self.starting_pose = self.state.pose.pose
        self.on_finish_segment = False
        self.output["rads_turned"] = 0.0
        self.output["points_scored"] = 0
        self.velocity_task = AllocateVelocityLocalTask(self.twist.linear.x,
                                                        self.twist.linear.y,
                                                        self.twist.linear.z,
                                                        self.twist.angular.x,
                                                        self.twist.angular.y,
                                                        self.twist.angular.z)
        rospy.loginfo("Now starting turn...")


    def _on_task_run(self):
        """Go through the rotation using power control, checking that we hit certain segments as we go."""
<<<<<<< HEAD
        self.rotate_task.run()
=======
        # self.publish_desired_twist_power(self.twist)  # change to ALlocateVelocityTask
        # self.publish_desired_twist(self.twist.linear.x,
        #                              self.twist.linear.y,
        #                              self.twist.linear.z,
        #                              self.twist.angular.x,
        #                              self.twist.angular.y,
        #                              self.twist.angular.z
        #                              )
        self.velocity_task.run()
>>>>>>> 5f2b74d5

        if not self.on_finish_segment and task_utils.at_pose(self.state.pose.pose, self.target_pose, float("inf"), self.seg_rads / 2):
            self.current_segment += 1
            self.target_pose = task_utils.add_poses([self.target_pose, self.angle_pose])
            rospy.loginfo("Now on segment " + str(self.current_segment))
            self.output["rads_turned"] += self.seg_rads
            self.output["points_scored"] = int(self.output["rads_turned"] / (math.pi / 2)) * self.nintey_points
        
        if not self.on_finish_segment and self.current_segment == self.num_segments:
            self.on_finish_segment = True
        
        if self.on_finish_segment and task_utils.at_pose(self.state.pose.pose, self.target_pose, float("inf"), self.seg_rads):
            rospy.loginfo("Turn Complete!\n")
            self.output["rads_turned"] = self.angle
            self.output["points_scored"] = int(self.output["rads_turned"] / (math.pi / 2)) * self.nintey_points
            self.rotate_task.finish()
            self.finish()<|MERGE_RESOLUTION|>--- conflicted
+++ resolved
@@ -64,9 +64,6 @@
 
     def _on_task_run(self):
         """Go through the rotation using power control, checking that we hit certain segments as we go."""
-<<<<<<< HEAD
-        self.rotate_task.run()
-=======
         # self.publish_desired_twist_power(self.twist)  # change to ALlocateVelocityTask
         # self.publish_desired_twist(self.twist.linear.x,
         #                              self.twist.linear.y,
@@ -76,7 +73,6 @@
         #                              self.twist.angular.z
         #                              )
         self.velocity_task.run()
->>>>>>> 5f2b74d5
 
         if not self.on_finish_segment and task_utils.at_pose(self.state.pose.pose, self.target_pose, float("inf"), self.seg_rads / 2):
             self.current_segment += 1
