from task import Task
from geometry_msgs.msg import Pose, Quaternion, Twist, Point, Vector3
from nav_msgs.msg import Odometry
from tf.transformations import quaternion_from_euler
from move_tasks import AllocateVelocityLocalTask
import task_utils
import rospy


class MoveOneCVPointToAnotherTask(Task):
    """Move the robot such that a given point in a CV frame is moved to the specified location in the frame.
    method is either "rotate" or "strafe"
    camera is either "front" or "down"
    coordinates are scaled from 0.0 to 1.0 (e.g. x_curr=0.0 is the left side of the frame), and so is the tolerance
    """

    def __init__(self, cv_obstacle, x_target, y_target, method="strafe", camera="front", tolerance=0.1):
        super(MoveOneCVPointToAnotherTask, self).__init__()

        self.cv_obstacle = cv_obstacle
        self.x_target = x_target
        self.y_target = y_target
        self.method = method
        self.camera = camera
        self.tolerance = tolerance
        self.linear_constant = 0.5
        self.rotation_constant = 0.2

    def _on_task_start(self):
        pass

    def _on_task_run(self):  # better to use pose once we have depth info
        o = self.cv_data[self.cv_obstacle]
        if o.label == "none":
            # Obstacle not currently in view, or at least not detected by CV
            rospy.loginfo("Bounding box not in view! Stopping...")
            self.finish()
        
        x_curr = o.xmin + (o.xmax - o.xmin) / 2  # center of object
        y_curr = o.ymin + (o.ymax - o.ymin) / 2
        x_diff = self.x_target - x_curr  # difference to center of object
        y_diff = self.y_target - y_curr

        if abs(x_diff) <= self.tolerance and abs(y_diff) <= self.tolerance:
            if self.vel_task:
                self.vel_task.finish()
            self.finish()
            return

        x_linear_vel = self.linear_constant * x_diff
        y_linear_vel = self.linear_constant * y_diff
        x_angular_vel = self.rotation_constant * x_diff
        y_angular_vel = self.rotation_constant * y_diff

        if self.vel_task:
            self.vel_task.finish()

        if self.method == "rotate" and self.camera == "front":
            self.vel_task = AllocateVelocityLocalTask(0, 0, 0, 0, -y_angular_vel, x_angular_vel)
        elif self.method == "rotate" and self.camera == "down":
            self.vel_task = AllocateVelocityLocalTask(0, 0, 0, x_angular_vel, -y_angular_vel, 0)
        elif self.method == "strafe" and self.camera == "front":
            self.vel_task = AllocateVelocityLocalTask(0, x_linear_vel, y_linear_vel, 0, 0, 0)
        elif self.method == "strafe" and self.camera == "down":
            self.vel_task = AllocateVelocityLocalTask(y_linear_vel, x_linear_vel, 0, 0, 0, 0)

        if self.vel_task:
            self.vel_task.run()


class MoveOneCVBoxToAnotherTask(Task):
    """Move the robot such that a given bounding box in a CV frame is moved to the specified size and location in the frame.
    method is either "rotate" or "strafe"
    camera is either "front" or "down"
    coordinates are scaled from 0.0 to 1.0 (e.g. x_curr=0.0 is the left side of the frame), and so is the tolerance
    the center of the box will be aligned to x_target and y_target, and will match at least one of either w_target or h_target in dimension
    """

    def __init__(self, cv_obstacle, x_target, y_target, w_target, h_t, method="strafe", camera="front", tolerance=0.1):
        super(MoveOneCVPointToAnotherTask, self).__init__()

        self.cv_obstacle = cv_obstacle
        self.x_target = x_target
        self.y_target = y_target
        self.w_target = w_target
        self.h_target = h_target
        self.method = method
        self.camera = camera
        self.tolerance = tolerance
        self.linear_constant = 0.5
        self.rotation_constant = 0.2

    def _on_task_start(self):
        pass

    def _on_task_run(self):  # better to use pose once we have depth info
        o = self.cv_data[self.cv_obstacle]
        if o.label == "none":
            # Obstacle not currently in view, or at least not detected by CV
            rospy.loginfo("Bounding box f")
            self.finish()
        
        x_curr = o.xmin + (o.xmax - o.xmin) / 2  # center of object
        y_curr = o.ymin + (o.ymax - o.ymin) / 2
        x_diff = self.x_target - x_curr  # difference to center of object
        y_diff = self.y_target - y_curr

        w_curr = o.xmax - o.xmin
        h_curr = o.ymax - o.ymin
        w_diff = self.w_target - w_curr
        h_diff = self.h_target - h_curr

        # continue here:........... not done

        if (abs(x_diff) <= self.tolerance and abs(y_diff) <= self.tolerance and 
<<<<<<< HEAD
            (abs(w_diff) < self.tolerance or abs(h_diff) < self.tolerance)
=======
            (abs(w_diff) < self.tolerance or abs(h_diff) < self.tolerance):
>>>>>>> 4f6c0da8
            if self.vel_task:
                self.vel_task.finish()
            self.finish()
            return

        x_linear_vel = self.linear_constant * x_diff
        y_linear_vel = self.linear_constant * y_diff
        x_angular_vel = self.rotation_constant * x_diff
        y_angular_vel = self.rotation_constant * y_diff

        if self.vel_task:
            self.vel_task.finish()

        if self.method == "rotate" and self.camera == "front":
            self.vel_task = AllocateVelocityLocalTask(0, 0, 0, 0, -y_angular_vel, x_angular_vel)
        elif self.method == "rotate" and self.camera == "down":
            self.vel_task = AllocateVelocityLocalTask(0, 0, 0, x_angular_vel, -y_angular_vel, 0)
        elif self.method == "strafe" and self.camera == "front":
            self.vel_task = AllocateVelocityLocalTask(0, x_linear_vel, y_linear_vel, 0, 0, 0)
        elif self.method == "strafe" and self.camera == "down":
            self.vel_task = AllocateVelocityLocalTask(y_linear_vel, x_linear_vel, 0, 0, 0, 0)

        if self.vel_task:
            self.vel_task.run()<|MERGE_RESOLUTION|>--- conflicted
+++ resolved
@@ -113,11 +113,7 @@
         # continue here:........... not done
 
         if (abs(x_diff) <= self.tolerance and abs(y_diff) <= self.tolerance and 
-<<<<<<< HEAD
-            (abs(w_diff) < self.tolerance or abs(h_diff) < self.tolerance)
-=======
             (abs(w_diff) < self.tolerance or abs(h_diff) < self.tolerance):
->>>>>>> 4f6c0da8
             if self.vel_task:
                 self.vel_task.finish()
             self.finish()
