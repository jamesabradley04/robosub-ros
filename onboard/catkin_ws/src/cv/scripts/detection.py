--- conflicted
+++ resolved
@@ -117,14 +117,9 @@
                 object_msg.height = shape[0]
                 object_msg.width = shape[1]
 
-<<<<<<< HEAD
-                if self.stereo_detector is not None and self.stereo_detector.is_valid():
-                    self.stereo_detector.populate_stereo_info(object_msg, box)
-=======
                 if self.stereo_detector is not None:
                     object_msg.stereo_enabled = True
-                    self.stereo_detector.populate_stereo_info(object_msg)
->>>>>>> df1fa168
+                    self.stereo_detector.populate_stereo_info(object_msg, box)
 
                 # Safety check that publisher is not None
                 if publisher:
