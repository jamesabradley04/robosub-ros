import sim
import rospy
import sys
from geometry_msgs.msg import Pose, Quaternion, Point, Twist, Vector3
from custom_msgs.msg import SimObject
import itertools


class SimHandle:
    DOCKER_IP = '192.168.65.2'
    OBJ_NAMES = ["Gate"]

    def __init__(self):
        sim.simxFinish(-1)
        self.clientID = sim.simxStart(self.DOCKER_IP, 8080, True, True, 5000, 5)
        if self.clientID == -1:
            rospy.logerr('Failed connecting to remote API server')
            sim.simxFinish(-1)
            sys.exit(1)
        rospy.loginfo('Connected to remote API server')
        rospy.loginfo('Testing connection')
        objs = self.run_sim_function(sim.simxGetObjects, (self.clientID, sim.sim_handle_all, sim.simx_opmode_blocking))
        rospy.loginfo(f'Number of objects in the scene: {len(objs)}')
        self.robot = self.run_sim_function(sim.simxGetObjectHandle, (self.clientID, "Rob", sim.simx_opmode_blocking))
        gate_names = ["Gate", "GateLeftChild", "GateRightChild"]
        self.gate = [self.run_sim_function(sim.simxGetObjectHandle,
                                           (self.clientID, name, sim.simx_opmode_blocking)) for name in gate_names]
        self.set_position_to_zero()
        rospy.sleep(0.1)
        self.init_streaming()
        rospy.loginfo("Starting main loop")

    def init_streaming(self):
        self.get_pose(mode=sim.simx_opmode_streaming)
        self.get_twist(mode=sim.simx_opmode_streaming)

    def run_sim_function(self, func, args):
        res = func(*args)
        if not isinstance(res, list) and not isinstance(res, tuple):
            res = (res,)
        if res[0] != sim.simx_return_ok and args[-1] != sim.simx_opmode_streaming:
            rospy.logerr(f'Error calling simulation. Code: {res[0]}')
        if len(res) == 1:
            return None
        if len(res) == 2:
            return res[1]
        return res[1:]

    def set_position_to_zero(self):
        self.run_sim_function(sim.simxSetObjectPosition, (self.clientID, self.robot,
                                                          -1, [0.0, 0.0, 0.0], sim.simx_opmode_blocking))

    def set_thruster_force(self, force):
        inp = itertools.chain.from_iterable(force)
        self.run_sim_function(sim.simxCallScriptFunction, (self.clientID, "Rob", sim.sim_scripttype_childscript,
                                                           "setThrusterForces",
                                                           [], list(inp), [""], bytearray(),
                                                           sim.simx_opmode_blocking))

    def get_mass(self):
        out = self.run_sim_function(sim.simxCallScriptFunction, (self.clientID, "Rob", sim.sim_scripttype_childscript,
                                                                 "getMass",
                                                                 [self.robot], [], [""], bytearray(),
                                                                 sim.simx_opmode_blocking))
        return out[1][0]

    def get_pose(self, mode=sim.simx_opmode_buffer):
        pos = self.run_sim_function(sim.simxGetObjectPosition, (self.clientID, self.robot, -1, mode))
        quat = self.run_sim_function(sim.simxGetObjectQuaternion, (self.clientID, self.robot, -1, mode))
        return Pose(position=Point(*pos), orientation=Quaternion(*quat))

    def get_twist(self, mode=sim.simx_opmode_buffer):
        lin, ang = self.run_sim_function(sim.simxGetObjectVelocity, (self.clientID, self.robot, mode))
        return Twist(linear=Vector3(*lin), angular=Vector3(*ang))

<<<<<<< HEAD
    def get_corners(self, obj, mode=sim.simx_opmode_blocking):
        base_x, base_y, base_z = self.run_sim_function(sim.simxGetObjectPosition,
                                                       (self.clientID, obj, -1, mode))

        min_x = self.run_sim_function(sim.simxGetObjectFloatParameter, (self.clientID, obj, 15, mode))
        min_y = self.run_sim_function(sim.simxGetObjectFloatParameter, (self.clientID, obj, 16, mode))
        min_z = self.run_sim_function(sim.simxGetObjectFloatParameter, (self.clientID, obj, 17, mode))

        max_x = self.run_sim_function(sim.simxGetObjectFloatParameter, (self.clientID, obj, 18, mode))
        max_y = self.run_sim_function(sim.simxGetObjectFloatParameter, (self.clientID, obj, 19, mode))
        max_z = self.run_sim_function(sim.simxGetObjectFloatParameter, (self.clientID, obj, 20, mode))
        for i in range(2):
            for j in range(2):
                for k in range(2):
                    point_x = base_x + (min_x if i == 0 else max_x)
                    point_y = base_y + (min_y if j == 0 else max_y)
                    point_z = base_z + (min_z if k == 0 else max_z)
        return Point(x=point_x, y=point_y, z=point_z)

=======
>>>>>>> d97d4c5b
    def get_gate_corners(self, mode=sim.simx_opmode_blocking):
        gate_sim_object = SimObject()
        gate_sim_object.label = 'gate'

        for gate_obj in self.gate:
<<<<<<< HEAD
            gate_sim_object.points.append(self.get_corners(gate_obj))
=======
            base_x, base_y, base_z = self.run_sim_function(sim.simxGetObjectPosition,
                                                           (self.clientID, gate_obj, -1, mode))

            min_x = self.run_sim_function(sim.simxGetObjectFloatParameter, (self.clientID, gate_obj, 15, mode))
            min_y = self.run_sim_function(sim.simxGetObjectFloatParameter, (self.clientID, gate_obj, 16, mode))
            min_z = self.run_sim_function(sim.simxGetObjectFloatParameter, (self.clientID, gate_obj, 17, mode))

            max_x = self.run_sim_function(sim.simxGetObjectFloatParameter, (self.clientID, gate_obj, 18, mode))
            max_y = self.run_sim_function(sim.simxGetObjectFloatParameter, (self.clientID, gate_obj, 19, mode))
            max_z = self.run_sim_function(sim.simxGetObjectFloatParameter, (self.clientID, gate_obj, 20, mode))
            for i in range(2):
                for j in range(2):
                    for k in range(2):
                        point_x = base_x + (min_x if i == 0 else max_x)
                        point_y = base_y + (min_y if j == 0 else max_y)
                        point_z = base_z + (min_z if k == 0 else max_z)
                        gate_sim_object.points.append(Point(x=point_x, y=point_y, z=point_z))
>>>>>>> d97d4c5b
        return gate_sim_object<|MERGE_RESOLUTION|>--- conflicted
+++ resolved
@@ -73,36 +73,11 @@
         lin, ang = self.run_sim_function(sim.simxGetObjectVelocity, (self.clientID, self.robot, mode))
         return Twist(linear=Vector3(*lin), angular=Vector3(*ang))
 
-<<<<<<< HEAD
-    def get_corners(self, obj, mode=sim.simx_opmode_blocking):
-        base_x, base_y, base_z = self.run_sim_function(sim.simxGetObjectPosition,
-                                                       (self.clientID, obj, -1, mode))
-
-        min_x = self.run_sim_function(sim.simxGetObjectFloatParameter, (self.clientID, obj, 15, mode))
-        min_y = self.run_sim_function(sim.simxGetObjectFloatParameter, (self.clientID, obj, 16, mode))
-        min_z = self.run_sim_function(sim.simxGetObjectFloatParameter, (self.clientID, obj, 17, mode))
-
-        max_x = self.run_sim_function(sim.simxGetObjectFloatParameter, (self.clientID, obj, 18, mode))
-        max_y = self.run_sim_function(sim.simxGetObjectFloatParameter, (self.clientID, obj, 19, mode))
-        max_z = self.run_sim_function(sim.simxGetObjectFloatParameter, (self.clientID, obj, 20, mode))
-        for i in range(2):
-            for j in range(2):
-                for k in range(2):
-                    point_x = base_x + (min_x if i == 0 else max_x)
-                    point_y = base_y + (min_y if j == 0 else max_y)
-                    point_z = base_z + (min_z if k == 0 else max_z)
-        return Point(x=point_x, y=point_y, z=point_z)
-
-=======
->>>>>>> d97d4c5b
     def get_gate_corners(self, mode=sim.simx_opmode_blocking):
         gate_sim_object = SimObject()
         gate_sim_object.label = 'gate'
 
         for gate_obj in self.gate:
-<<<<<<< HEAD
-            gate_sim_object.points.append(self.get_corners(gate_obj))
-=======
             base_x, base_y, base_z = self.run_sim_function(sim.simxGetObjectPosition,
                                                            (self.clientID, gate_obj, -1, mode))
 
@@ -120,5 +95,4 @@
                         point_y = base_y + (min_y if j == 0 else max_y)
                         point_z = base_z + (min_z if k == 0 else max_z)
                         gate_sim_object.points.append(Point(x=point_x, y=point_y, z=point_z))
->>>>>>> d97d4c5b
         return gate_sim_object