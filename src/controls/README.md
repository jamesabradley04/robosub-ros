# Controls


These are the instructions to intialize and test our controls algorithm. Currently, our goal is to take input from various topics and move the robot based on desired global position or desired local/global velocity. By default, we publish thruster allocations on a range [-128, 127] that are readily available for the arduino. We can also publish values on a range [-1, 1] for use by the simulation.

Thruster information is read from `cthulhu.config`, which is written in YAML and can be easily updated if thrusters are added or moved. The xyz positions are in meters, and the rpy rotations are in degrees.

**Note**: The ordering of the thruster power outputs is determined by the order in which they appear the config file.

## Setup

1. Make sure that you've pulled the latest version of the controls branch.
2. On your local computer, cd to the git repo (probably a directory named "robosub-ros").
3. On your local computer, run the docker container with the following command:

    ```docker run -td -p 2200:2200 --mount type=bind,source=$PWD/src,target=/home/duke/dev/robosub-ros/catkin_ws/src  dukerobotics/robosub-ros```

4. SSH into the docker container
5. In the docker container, run the following command:

    ```. ~/dev/robosub-ros/catkin_ws/src/controls/build_node.sh```

    which sources, builds the catkin workspace, and creates packages.
6. Initialize roscore and paste the following in the terminal to start the PID Loops:

    ```roslaunch controls controls.launch &```

    ROS will warn you if nothing is being published to the desired or current state topics once the PID loops are launched.

## Testing Outputs

To test the outputs of the PID Loops, edit the values in `test_state_publisher.py` to whatever current and desired state you wish to test. Then, run the following:

```
rosrun controls test_state_publisher.py &
```

To check direct PID Outputs:

```
rostopic echo /control_effort/<var>
```

Where &lt;var&gt; is x, y, z, roll, pitch, or yaw. To check final thruster allocations:

```
rostopic echo /offboard_comms/ThrusterSpeeds
```

## Testing with Simulation

To get the initialize the simulation, follow the instructions in the simulation directory.

Once the simulation is running, execute:

```
rosrun controls test_state_publisher.py &
roslaunch controls controls.launch mode:=sim
```

test_state_publisher.py is where we specify the desired state of the robot. Alternatively, you can publish to any of the 3 desired state topics directly. The second command launches the entire controls node in simulation mode.


## Topics

### Listening

Desired State Topics:

  - ```controls/desired_pose```
    + A point and quaternion representing the robot's desired global xyz position and rpy orientation
    + Type: geometry_msgs/Pose
  - ```controls/desired_twist_power```
    + A twist with values [-1,1] corresponding to relative linear or angular velocity. 0 values are interpreted as axes to stabilize on. For instance, a twist with values [1,0,0,0,0,0] will result in full speed in the local x-direction and stabilization along all other axes.
    + Type: geometry_msgs/Twist

Current State Topics:

  - ```/state``` 
    + The current state of the actual robot, in global position, orientation, linear velocity, and angular velocity
    + Type: nav_msgs/Odometry
  - ```/sim/pose```
    + Current position and orientation of the robot in simulation
    + Type: geometry_msgs/PoseStamped
  - ```/sim/dvl```
    + Current linear and angular velocities of the robot in simulation
    + Type: geometry_msgs/TwistStamped 


### Publishing

We can choose to publish to either of these topics:

  - ```/sim/move```
    + An array of 8 floats [-1,1] describing the allocation of the thrusters sent to the simulation
    + Type: std_msgs/Float32MultiArray
  - ```/offboard/thruster_speeds```
    + An array of 8 8-bit integers [-128,127] describing the allocation of the thrusters sent to the arduino
    + Type: std_msgs/Int8MultiArray

### Important Notes

Only the most recently updated Desired State topic will be used in movement. Therefore any updates will override the current movement of the robot. Controls will warn you if more than one Desired State Topic is being published to at any given time to prevent such issues. Also [TODO], if Controls stops receiving Desired State messages at a high enough rate [TBD], it will output zero power for safety purposes.

The topic that is published to can be configured in controls.launch by editing a rosparam field.

The topic that is published to can be configured in controls.launch by passing in a parameter through the command line or a parent launch file.

When publishing powers to desired state, every axis that is set to 0 will be controlled for by position PID  to mitigate drift effects or other unwanted perturbations. Only those axes that have nonzero desires will be controlled for by powers.

<<<<<<< HEAD
## How It Works (Structure and Flow)

This package contains three ROS nodes:

* 
=======
All power controls are relative; values of 1 represent moving at full speed in a direction and values of -1 represent moving at full speed in the opposite direction
>>>>>>> 2e02390f
<|MERGE_RESOLUTION|>--- conflicted
+++ resolved
@@ -108,12 +108,11 @@
 
 When publishing powers to desired state, every axis that is set to 0 will be controlled for by position PID  to mitigate drift effects or other unwanted perturbations. Only those axes that have nonzero desires will be controlled for by powers.
 
-<<<<<<< HEAD
+All power controls are relative; values of 1 represent moving at full speed in a direction and values of -1 represent moving at full speed in the opposite direction
+
+
 ## How It Works (Structure and Flow)
 
 This package contains three ROS nodes:
 
-* 
-=======
-All power controls are relative; values of 1 represent moving at full speed in a direction and values of -1 represent moving at full speed in the opposite direction
->>>>>>> 2e02390f
+* 