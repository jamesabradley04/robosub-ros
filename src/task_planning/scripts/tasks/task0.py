--- conflicted
+++ resolved
@@ -20,9 +20,5 @@
         rospy.loginfo("")
 
     def run(self):
-<<<<<<< HEAD
-        
-=======
         rospy.loginfo(self.state.pose.pose)
->>>>>>> 9d6e574a
         return self.CONTINUE