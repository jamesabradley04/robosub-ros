#!/usr/bin/env python

import math
import rospy
from tf.transformations import quaternion_from_euler, euler_from_quaternion
import tf2_ros
import tf2_geometry_msgs
import numpy as np
from pprint import pprint

from geometry_msgs.msg import PoseStamped, TransformStamped
from nav_msgs.msg import Odometry
from controls.msg import MoveWithSpeeds

class ToDesiredState:

    NODE_NAME = 'desired_state_movement'

    NO_STATE_MESSAGE = 'State has not yet been published, ignoring move commands'
    NO_TRANSFORM_MESSAGE = 'Could not get transform from base_link to odom, trying again'

    CONTROLS_TOPIC = 'controls/move'
    DESIRED_STATE_TOPIC = 'motion_planning/desired_state_global'

    PUB_RATE = 15
<<<<<<< HEAD
=======
    RESET_DESIRED_STATE_TIME = 0.1  # seconds
>>>>>>> 9d6e574a

    DISTANCE_CUTOFF = .75
    DISTANCE_MAX_SPEED = 0.3
    ANGLE_CUTOFF = 0.785
    ANGLE_MAX_SPEED = 0.2
    
    def __init__(self):

        self._desired_state = None
        self._reset_desired_state_duration = rospy.Duration(self.RESET_DESIRED_STATE_TIME)

        self._pub = rospy.Publisher(self.CONTROLS_TOPIC, MoveWithSpeeds, queue_size=10)
        rospy.Subscriber(self.DESIRED_STATE_TOPIC, PoseStamped, self._receive_desired_state)

    def _receive_desired_state(self, pose):
        self._desired_state = pose
        self._desired_state_time_received = rospy.Time.now()

    def run(self):

        rospy.init_node(self.NODE_NAME)
        self._desired_state_time_received = rospy.Time.now()

        self._rate = rospy.Rate(self.PUB_RATE)

        self._tfBuffer = tf2_ros.Buffer()
        self._tfListener = tf2_ros.TransformListener(self._tfBuffer);

        while not rospy.is_shutdown():

            if self._desired_state is None:
                continue

            if rospy.Time.now() - self._desired_state_time_received > self._reset_desired_state_duration:
                self._desired_state = PoseStamped()

            self._to_robot_transform = self._get_robot_transform()

            self._publish_speeds()
            self._rate.sleep()

    def _get_robot_transform(self):
        """Try and get the transform from odom to base_link
        """
        while True:
            try:
<<<<<<< HEAD
                return self._tfBuffer.lookup_transform('base_link', 'odom',                                                    rospy.Time(0), rospy.Duration(0.5))
=======
                return self._tfBuffer.lookup_transform('base_link', 'odom', rospy.Time().now(), rospy.Duration(0.5))
>>>>>>> 9d6e574a
            except:
                rospy.logerr(self.NO_TRANSFORM_MESSAGE)

    def _publish_speeds(self):
        local_desired_pose = tf2_geometry_msgs.do_transform_pose(self._desired_state,
                                                                 self._to_robot_transform)
        pprint(local_desired_pose)

        speeds = [0] * 6

        speeds[0] = self._get_speed_for_distance(local_desired_pose.pose.position.x)
        speeds[1] = self._get_speed_for_distance(local_desired_pose.pose.position.y)
        speeds[2] = self._get_speed_for_distance(local_desired_pose.pose.position.z)

        rpy = euler_from_quaternion([ local_desired_pose.pose.orientation.x,
                                      local_desired_pose.pose.orientation.y,
                                      local_desired_pose.pose.orientation.z,
                                      local_desired_pose.pose.orientation.w ])

        speeds[3] = self._get_speed_for_angle(rpy[0])
        speeds[4] = self._get_speed_for_angle(rpy[1])
        speeds[5] = self._get_speed_for_angle(rpy[2])
        
        move_msg = MoveWithSpeeds(speeds)
        self._pub.publish(move_msg)

    def _get_speed_for_distance(self, distance):
        """Decide the speed, between -1 and 1 based on the distance
        """
        sign = np.sign(distance)  #(distance > 0) - (distance < 0)
        if abs(distance) > self.DISTANCE_CUTOFF:
            return self.DISTANCE_MAX_SPEED * sign
        else:
            return (distance / self.DISTANCE_CUTOFF) * self.DISTANCE_MAX_SPEED

    def _get_speed_for_angle(self, angle):
        sign = np.sign(angle)  #(angle > 0) - (angle < 0)
        if abs(angle) > self.ANGLE_CUTOFF:
            return self.ANGLE_MAX_SPEED * sign
        else:
            return (angle / (self.ANGLE_CUTOFF)) * self.ANGLE_MAX_SPEED


if __name__ == '__main__':
    ToDesiredState().run()<|MERGE_RESOLUTION|>--- conflicted
+++ resolved
@@ -23,10 +23,7 @@
     DESIRED_STATE_TOPIC = 'motion_planning/desired_state_global'
 
     PUB_RATE = 15
-<<<<<<< HEAD
-=======
     RESET_DESIRED_STATE_TIME = 0.1  # seconds
->>>>>>> 9d6e574a
 
     DISTANCE_CUTOFF = .75
     DISTANCE_MAX_SPEED = 0.3
@@ -73,11 +70,7 @@
         """
         while True:
             try:
-<<<<<<< HEAD
-                return self._tfBuffer.lookup_transform('base_link', 'odom',                                                    rospy.Time(0), rospy.Duration(0.5))
-=======
                 return self._tfBuffer.lookup_transform('base_link', 'odom', rospy.Time().now(), rospy.Duration(0.5))
->>>>>>> 9d6e574a
             except:
                 rospy.logerr(self.NO_TRANSFORM_MESSAGE)
 
